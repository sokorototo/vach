--- conflicted
+++ resolved
@@ -105,35 +105,11 @@
 
 impl fmt::Display for Flags {
 	fn fmt(&self, f: &mut fmt::Formatter<'_>) -> fmt::Result {
-<<<<<<< HEAD
 		let compressed = if self.contains(Flags::COMPRESSED_FLAG) { 'C' } else { '-' };
 		let signed = if self.contains(Flags::SIGNED_FLAG) { 'S' } else { '-' };
 		let encrypted = if self.contains(Flags::ENCRYPTED_FLAG) { 'E' } else { '-' };
 
 		write!(f, "Flags[{}{}{}]: {:#016b}", compressed, encrypted, signed, self.bits)
-=======
-		let compress = if self.contains(Flags::COMPRESSED_FLAG) {
-			"COMPRESSED"
-		} else {
-			""
-		};
-		let signed = if self.contains(Flags::SIGNED_FLAG) {
-			"SIGNED"
-		} else {
-			""
-		};
-		let encrypted = if self.contains(Flags::ENCRYPTED_FLAG) {
-			"ENCRYPTED"
-		} else {
-			""
-		};
-
-		write!(
-			f,
-			"Flags<-{}-{}-{}->: {:#016b}",
-			signed, encrypted, compress, self.bits
-		)
->>>>>>> c4952ba5
 	}
 }
 
