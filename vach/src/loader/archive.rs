use anyhow;
use super::resource::Resource;
use crate::global::{
	header::{Header, HeaderConfig},
	reg_entry::{RegistryEntry},
	types::{Flags},
};
use std::{
	io::{self, BufReader, Cursor, Read, Seek, SeekFrom, Write},
	str,
};
use ed25519_dalek::{self as esdalek, Verifier};
use lz4_flex as lz4;
use hashbrown::HashMap;

#[derive(Debug)]
pub struct Archive<T> {
	header: Header,
	handle: T,
	key: Option<esdalek::PublicKey>,
	entries: HashMap<String, RegistryEntry>,
}

impl Archive<Cursor<Vec<u8>>> {
	#[inline(always)]
	pub fn empty() -> Archive<Cursor<Vec<u8>>> {
		Archive {
			header: Header::default(),
			handle: Cursor::new(Vec::new()),
			key: None,
			entries: HashMap::new()
		}
	}
}

// INFO: Record Based FileSystem: https://en.wikipedia.org/wiki/Record-oriented_filesystem
impl<T: Seek + Read> Archive<T> {
	#[inline(always)]
	pub fn from_handle(handle: T) -> anyhow::Result<Archive<impl Seek + Read>> {
		Archive::with_config(handle, &HeaderConfig::default())
	}

	pub fn with_config(
		mut handle: T, config: &HeaderConfig,
	) -> anyhow::Result<Archive<impl Seek + Read>> {
		let header = Header::from_handle(&mut handle)?;
		Header::validate(&header, config)?;
<<<<<<< HEAD
		let registry = Registry::from_handle(&mut handle, &header, config.public_key.is_some())?;
=======
		// Generate and store Registry Entries
		let mut entries = HashMap::new();
		for _ in 0..header.capacity {
			let (entry, id) = RegistryEntry::from_handle(&mut handle, config.public_key.is_some())?;
			entries.insert(id, entry);
		};
>>>>>>> dfdcef21

		Ok(Archive {
			header,
			handle: BufReader::new(handle),
			key: config.public_key,
			entries,
		})
	}

	// Query functions
	pub fn fetch(&mut self, id: &str) -> anyhow::Result<Resource> {
		let mut buffer = Vec::new();
		let (flags, content_version) = self.fetch_write(id, &mut buffer)?;
		Ok(Resource{
			content_version,
			flags,
			data: buffer
		})
	}
	pub fn fetch_write(&mut self, id: &str, mut target: impl Write) -> anyhow::Result<(Flags, u8)> {
		if let Some(entry) = self.fetch_entry(id) {
			let handle = &mut self.handle;
			handle.seek(SeekFrom::Start(entry.location))?;

			let mut take = handle.take(entry.offset);
			let mut buffer = Vec::new();
			take.read_to_end(&mut buffer)?;

			// The path is part of the signature, so you do not mess with the addressed data
			buffer.extend(id.as_bytes());

			// Validate signature
			if let Some(pub_key) = &self.key {
				if let Err(error) = pub_key.verify(&buffer, &entry.signature) {
					anyhow::bail!(format!(
						"({}): Invalid signature found for leaf with ID: {}",
						error, id
					))
				};
			};

			// Decompress
			if entry.flags.contains(Flags::COMPRESSED_FLAG) {
				io::copy(
					&mut lz4::frame::FrameDecoder::new(buffer.take(entry.offset)),
					&mut target,
				)?;
			} else {
				io::copy(&mut buffer.take(entry.offset), &mut target)?;
			};

			Ok((entry.flags, entry.content_version))
		} else {
			anyhow::bail!(format!("Resource not found: {}", id))
		}
	}
	pub fn fetch_entry(&mut self, id: &str) -> Option<RegistryEntry> {
		match self.entries.get(id) {
			 Some(entry) => { Some(entry.clone()) },
			 None => None,
		}
	}
	#[inline(always)]
	pub fn entries(&self) -> &HashMap<String, RegistryEntry> { &self.entries }
}

impl Default for Archive<Cursor<Vec<u8>>> {
	#[inline(always)]
	fn default() -> Archive<Cursor<Vec<u8>>> {
		Archive::empty()
	}
}<|MERGE_RESOLUTION|>--- conflicted
+++ resolved
@@ -45,16 +45,13 @@
 	) -> anyhow::Result<Archive<impl Seek + Read>> {
 		let header = Header::from_handle(&mut handle)?;
 		Header::validate(&header, config)?;
-<<<<<<< HEAD
-		let registry = Registry::from_handle(&mut handle, &header, config.public_key.is_some())?;
-=======
+
 		// Generate and store Registry Entries
 		let mut entries = HashMap::new();
 		for _ in 0..header.capacity {
 			let (entry, id) = RegistryEntry::from_handle(&mut handle, config.public_key.is_some())?;
 			entries.insert(id, entry);
 		};
->>>>>>> dfdcef21
 
 		Ok(Archive {
 			header,
